--- conflicted
+++ resolved
@@ -12,44 +12,18 @@
 )
 
 type handler struct {
-<<<<<<< HEAD
 	logger        lager.Logger
 	clientFactory web.ClientFactory
 	template      *template.Template
+	oldTemplate   *template.Template
 }
 
-func NewHandler(logger lager.Logger, clientFactory web.ClientFactory, template *template.Template) http.Handler {
+func NewHandler(logger lager.Logger, clientFactory web.ClientFactory, template *template.Template, oldTemplate *template.Template) http.Handler {
 	return &handler{
 		logger:        logger,
 		clientFactory: clientFactory,
 		template:      template,
-=======
-	logger lager.Logger
-
-	db       BuildDB
-	configDB db.ConfigDB
-
-	template    *template.Template
-	oldTemplate *template.Template
-}
-
-//go:generate counterfeiter . BuildDB
-
-type BuildDB interface {
-	GetBuild(int) (db.Build, bool, error)
-}
-
-func NewHandler(logger lager.Logger, db BuildDB, configDB db.ConfigDB, template *template.Template, oldTemplate *template.Template) http.Handler {
-	return &handler{
-		logger: logger,
-
-		db: db,
-
-		configDB: configDB,
-
-		template:    template,
-		oldTemplate: oldTemplate,
->>>>>>> 95a2ac22
+		oldTemplate:   oldTemplate,
 	}
 }
 
